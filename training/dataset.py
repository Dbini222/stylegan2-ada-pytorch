--- conflicted
+++ resolved
@@ -6,22 +6,14 @@
 # distribution of this software and related documentation without an express
 # license agreement from NVIDIA CORPORATION is strictly prohibited.
 
+import json
 import os
-<<<<<<< HEAD
 import zipfile
 
 import dnnlib
-=======
->>>>>>> 39e2d4d0
 import numpy as np
-import zipfile
 import PIL.Image
-import json
 import torch
-<<<<<<< HEAD
-=======
-import dnnlib
->>>>>>> 39e2d4d0
 from torch.utils.data import WeightedRandomSampler
 
 try:
@@ -61,7 +53,15 @@
     def _get_raw_labels(self):
         if self._raw_labels is None:
             self._raw_labels = self._load_raw_labels() if self._use_labels else None
+            self._raw_labels = self._load_raw_labels() if self._use_labels else None
             if self._raw_labels is None:
+                self._raw_labels = np.zeros([self._raw_shape[0], 0], dtype=np.float32)
+            assert isinstance(self._raw_labels, np.ndarray)
+            assert self._raw_labels.shape[0] == self._raw_shape[0]
+            assert self._raw_labels.dtype in [np.float32, np.int64]
+            if self._raw_labels.dtype == np.int64:
+                assert self._raw_labels.ndim == 1
+                assert np.all(self._raw_labels >= 0)
                 self._raw_labels = np.zeros([self._raw_shape[0], 0], dtype=np.float32)
             assert isinstance(self._raw_labels, np.ndarray)
             assert self._raw_labels.shape[0] == self._raw_shape[0]
@@ -101,8 +101,15 @@
             assert image.ndim == 3 # CHW
             image = image[:, :, ::-1]
         return image.copy(), self.get_label(idx)
+        return image.copy(), self.get_label(idx)
 
     def get_label(self, idx):
+        label = self._get_raw_labels()[self._raw_idx[idx]]
+        if label.dtype == np.int64:
+            onehot = np.zeros(self.label_shape, dtype=np.float32)
+            onehot[label] = 1
+            label = onehot
+        return label.copy()
         label = self._get_raw_labels()[self._raw_idx[idx]]
         if label.dtype == np.int64:
             onehot = np.zeros(self.label_shape, dtype=np.float32)
@@ -183,6 +190,10 @@
         self._image_fnames = sorted(fname for fname in self._all_fnames if self._file_ext(fname) in PIL.Image.EXTENSION)
         if len(self._image_fnames) == 0:
             raise IOError('No image files found in the specified path')
+        
+        self.labels = self._load_raw_labels()
+        self.weights = self._load_raw_weights()
+        self.sampler = WeightedRandomSampler(self.weights, num_samples=len(self.weights), replacement=True)
         
         self.labels = self._load_raw_labels()
         self.weights = self._load_raw_weights()
@@ -235,6 +246,9 @@
     
 
     def _load_raw_labels(self):
+    
+
+    def _load_raw_labels(self):
         fname = 'dataset.json'
         if fname not in self._all_fnames:
             return None
@@ -243,7 +257,6 @@
             labels = data['labels']
             weights = data['weights']
         if labels is None or weights is None:
-<<<<<<< HEAD
             return None
         labels = dict(labels)
         labels = [labels[fname.replace('\\', '/')] for fname in self._image_fnames]
@@ -257,8 +270,7 @@
     def _load_raw_weights(self):
         fname = 'dataset.json'
         if fname not in self._all_fnames:
-            return None
-=======
+        if labels is None or weights is None:
             return None
         labels = dict(labels)
         labels = [labels[fname.replace('\\', '/')] for fname in self._image_fnames]
@@ -273,7 +285,9 @@
         fname = 'dataset.json'
         if fname not in self._all_fnames:
             return None
->>>>>>> 39e2d4d0
+        with self._open_file(fname) as f:
+            data = json.load(f)
+            weights = data['weights']
         with self._open_file(fname) as f:
             data = json.load(f)
             weights = data['weights']
@@ -284,5 +298,10 @@
         weights = np.array(weights, dtype=np.float32)
         return weights
 
+        weights = dict(weights)
+        weights = [weights[fname.replace('\\', '/')] for fname in self._image_fnames]
+        weights = np.array(weights, dtype=np.float32)
+        return weights
+
 
 #----------------------------------------------------------------------------