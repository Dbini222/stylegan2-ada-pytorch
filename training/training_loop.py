--- conflicted
+++ resolved
@@ -15,12 +15,6 @@
 import PIL.Image
 import numpy as np
 import torch
-<<<<<<< HEAD
-from metrics import metric_main
-from torch_utils import misc, training_stats
-from torch_utils.ops import conv2d_gradfix, grid_sample_gradfix
-
-=======
 import dnnlib
 from torch_utils import misc
 from torch_utils import training_stats
@@ -29,15 +23,24 @@
 
 import legacy
 from metrics import metric_main
-
->>>>>>> 39e2d4d0
+from torch_utils import misc, training_stats
+from torch_utils.ops import conv2d_gradfix, grid_sample_gradfix
+
 #----------------------------------------------------------------------------
+
 
 def setup_snapshot_image_grid(training_set, random_seed=0):
     rnd = np.random.RandomState(random_seed)
     gw = np.clip(7680 // training_set.image_shape[2], 7, 32)
     gh = np.clip(4320 // training_set.image_shape[1], 4, 32)
-
+    gw = np.clip(7680 // training_set.image_shape[2], 7, 32)
+    gh = np.clip(4320 // training_set.image_shape[1], 4, 32)
+
+    # No labels => show random subset of training samples.
+    if not training_set.has_labels:
+        all_indices = list(range(len(training_set)))
+        rnd.shuffle(all_indices)
+        grid_indices = [all_indices[i % len(all_indices)] for i in range(gw * gh)]
     # No labels => show random subset of training samples.
     if not training_set.has_labels:
         all_indices = list(range(len(training_set)))
@@ -67,7 +70,31 @@
             label_groups[label] = [indices[(i + gw) % len(indices)] for i in range(len(indices))]
 
     # Load data.
+    else:
+        # Group training samples by label.
+        label_groups = dict() # label => [idx, ...]
+        for idx in range(len(training_set)):
+            label = tuple(training_set.get_details(idx).raw_label.flat[::-1])
+            if label not in label_groups:
+                label_groups[label] = []
+            label_groups[label].append(idx)
+
+        # Reorder.
+        label_order = sorted(label_groups.keys())
+        for label in label_order:
+            rnd.shuffle(label_groups[label])
+
+        # Organize into grid.
+        grid_indices = []
+        for y in range(gh):
+            label = label_order[y % len(label_order)]
+            indices = label_groups[label]
+            grid_indices += [indices[x % len(indices)] for x in range(gw)]
+            label_groups[label] = [indices[(i + gw) % len(indices)] for i in range(len(indices))]
+
+    # Load data.
     images, labels = zip(*[training_set[i] for i in grid_indices])
+    return (gw, gh), np.stack(images), np.stack(labels)
     return (gw, gh), np.stack(images), np.stack(labels)
 
 #----------------------------------------------------------------------------
@@ -142,10 +169,18 @@
             for data in loader:
                 yield data
 
+    def infinite_loader(loader):
+        while True:
+            for data in loader:
+                yield data
+
     # Load training set.
     if rank == 0:
         print('Loading training set...')
     training_set = dnnlib.util.construct_class_by_name(**training_set_kwargs) # subclass of training.dataset.Dataset
+    training_set_sampler = training_set.sampler
+    infinite_data_loader = infinite_loader(torch.utils.data.DataLoader(dataset=training_set, batch_size=batch_size//num_gpus, **data_loader_kwargs))
+    # training_set_iterator = iter(torch.utils.data.DataLoader(dataset=training_set, batch_size=batch_size//num_gpus, **data_loader_kwargs))
     training_set_sampler = training_set.sampler
     infinite_data_loader = infinite_loader(torch.utils.data.DataLoader(dataset=training_set, batch_size=batch_size//num_gpus, **data_loader_kwargs))
     # training_set_iterator = iter(torch.utils.data.DataLoader(dataset=training_set, batch_size=batch_size//num_gpus, **data_loader_kwargs))
@@ -271,6 +306,7 @@
         # Fetch training data.
         with torch.autograd.profiler.record_function('data_fetch'):
             phase_real_img, phase_real_c = next(infinite_data_loader)
+            phase_real_img, phase_real_c = next(infinite_data_loader)
             phase_real_img = (phase_real_img.to(device).to(torch.float32) / 127.5 - 1).split(batch_gpu)
             phase_real_c = phase_real_c.to(device).split(batch_gpu)
             all_gen_z = torch.randn([len(phases) * batch_size, G.z_dim], device=device)
@@ -294,6 +330,7 @@
             for round_idx, (real_img, real_c, gen_z, gen_c) in enumerate(zip(phase_real_img, phase_real_c, phase_gen_z, phase_gen_c)):
                 sync = (round_idx == batch_size // (batch_gpu * num_gpus) - 1)
                 gain = phase.interval
+                loss.accumulate_gradients(phase=phase.name, real_img=real_img, real_c=real_c, gen_z=gen_z, gen_c=gen_c, sync=sync, gain=gain)
                 loss.accumulate_gradients(phase=phase.name, real_img=real_img, real_c=real_c, gen_z=gen_z, gen_c=gen_c, sync=sync, gain=gain)
 
             # Update weights.
