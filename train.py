--- conflicted
+++ resolved
@@ -9,35 +9,20 @@
 """Train a GAN using the techniques described in the paper
 "Training Generative Adversarial Networks with Limited Data"."""
 
-<<<<<<< HEAD
 import json
-=======
->>>>>>> 39e2d4d0
 import os
-import click
 import re
-<<<<<<< HEAD
 import tempfile
 
 import click
 import dnnlib
+import optuna
 import torch
+from FirestoreDataset import FirestoreDataset
 from metrics import metric_main
-from torch.utils.data import WeightedRandomSampler
+from torch.utils.data import DataLoader, WeightedRandomSampler
 from torch_utils import CustomEncoder, custom_ops, training_stats
-=======
-import json
-import tempfile
-import torch
-import dnnlib
-from torch.utils.data import WeightedRandomSampler
-
->>>>>>> 39e2d4d0
 from training import training_loop
-from metrics import metric_main
-from torch_utils import training_stats
-from torch_utils import custom_ops
-from torch_utils import CustomEncoder
 
 #----------------------------------------------------------------------------
 
